from typing import Literal, AsyncGenerator, List, Optional, Dict, Any, Union, TypeVar, Generic
from typing_extensions import TypedDict
from dataclasses import dataclass

from langchain_openai import ChatOpenAI

from langchain_core.messages import HumanMessage, BaseMessage
from langgraph.graph import StateGraph, START, END
from langgraph.prebuilt import create_react_agent
from langchain.agents import Tool

# Define our own Command class since langgraph.types is not available
T = TypeVar('T')

@dataclass
class Command(Generic[T]):
    """A command to update state and go to a node."""
    goto: T
    update: Dict[str, Any] = None

from tools.medications import get_drug_use_cases, search_drugs_for_condition
from tools.medical_info import search_wikem
from tools.researcher import research_retriever

from IPython.display import display, Image

from dotenv import load_dotenv
import json
import asyncio
import os
import re

<<<<<<< HEAD
load_dotenv(dotenv_path=".env.local")
=======
# Import MCP integration components
from mcp.agent_integration import enhance_agent_with_mcp, MCPToolkit

load_dotenv(dotenv_path="../.env.local")
>>>>>>> ea4a216b

# Set up MCP-related environment variables if not already set
if not os.getenv("FHIR_BASE_URL"):
    os.environ["FHIR_BASE_URL"] = os.getenv("FHIR_BASE_URL", "https://hapi.fhir.org/baseR4")
    
if not os.getenv("FHIR_ACCESS_TOKEN"):
    os.environ["FHIR_ACCESS_TOKEN"] = os.getenv("FHIR_ACCESS_TOKEN", "")

members = ["pharmacist", "researcher", "medical_analyst"]
# Our team supervisor is an LLM node. It just picks the next agent to process
# and decides when the work is completed
options = members + ["FINISH"]

system_prompt = (
    "You are a supervisor tasked with managing a conversation between the"
    f" following workers: {members}. Given the following user request,"
    " respond with the worker to act next. Each worker will perform a"
    " task and respond with their results and status. When finished,"
    " respond with FINISH."
)


class Router(TypedDict):
    """Worker to route to next. If no workers needed, route to FINISH."""

    next: Literal["pharmacist", "researcher", "medical_analyst", "FINISH"]


llm = ChatOpenAI(model="gpt-4o-mini")

# Create MCP toolkit for use with agents
mcp_toolkit = MCPToolkit()
mcp_tools = mcp_toolkit.get_tools()


class State(TypedDict):
    """State for the graph."""
    messages: List[BaseMessage]
    next: str


def supervisor_node(state: State) -> Command[Literal["pharmacist", "researcher", "medical_analyst", "__end__"]]:
    messages = [
        {"role": "system", "content": system_prompt},
    ] + state["messages"]

    # Ensure all names in messages conform to the pattern
    for message in messages:
        if 'name' in message:
            message['name'] = re.sub(r'[^a-zA-Z0-9_-]', '_', message['name'])

    response = llm.with_structured_output(Router).invoke(messages)
    goto = response["next"]
    if goto == "FINISH":
        goto = END

    return Command(goto=goto, update={"next": goto})


# Define system prompts with chain-of-thought instructions for each agent
pharmacist_system_prompt = """
You are a pharmacist agent that helps find information about medications, their uses, and appropriate treatments.

Before providing your final answer, you MUST include your detailed reasoning process enclosed in <think></think> tags.
This reasoning should include:
- Your analysis of the medication request
- Potential drug interactions or contraindications you've considered
- Why you've selected certain medications over others
- Any other relevant pharmacological considerations

After your <think></think> section, provide your clear, concise final recommendation.
"""

# Create the base pharmacist agent
pharmacist_base_agent = create_react_agent(
    llm, 
    tools=[get_drug_use_cases, search_drugs_for_condition],
    prompt=pharmacist_system_prompt
)

# Enhance with MCP tools (particularly useful for medication data)
pharmacist_agent = enhance_agent_with_mcp(
    pharamcist_base_agent,
    include_tools=["get_medication_list", "search_fhir_resources"]
)


def pharmacist_node(state: State) -> Command[Literal["supervisor"]]:
    # Make a copy of the state to avoid modifying the original
    pharmacist_state = state.copy()
    
    # Add a directive to ensure chain-of-thought reasoning if not already present in the system message
    cot_directive = HumanMessage(
        content="Remember to include your detailed reasoning process within <think></think> tags before providing your final answer.",
        name="directive"
    )
    
    # Append the directive to messages
    if "messages" in pharmacist_state:
        pharmacist_state["messages"] = pharmacist_state["messages"] + [cot_directive]
    
    # Invoke the agent with the modified state
    result = pharamcist_agent.invoke(pharmacist_state)
    
    # Extract the result and ensure it contains the thinking process
    content = result["messages"][-1].content
    
    return Command(
        update={
            "messages": [
                HumanMessage(content=content, name="pharmacist")
            ]
        },
        goto="supervisor",
    )

<<<<<<< HEAD
researcher_agent = create_react_agent(
    llm, tools=[research_retriever]
=======
researcher_system_prompt = """
You are a medical researcher agent that helps find and analyze scientific literature and research papers.

Before providing your final answer, you MUST include your detailed reasoning process enclosed in <think></think> tags.
This reasoning should include:
- Your search strategy and why you chose specific search terms
- How you evaluated the quality and relevance of the research
- Your process for synthesizing information from multiple sources
- Any limitations or gaps in the research you identified

After your <think></think> section, provide your clear, evidence-based conclusion with proper citations.
"""

# Create the base researcher agent
researcher_base_agent = create_react_agent(
    llm, 
    tools=[search_pubmed, fetch_pubmed_details, get_pubmed_identifiers, get_pmc_link, retrieve_article_text],
    prompt=researcher_system_prompt
)

# Enhance with MCP tools relevant to research
researcher_agent = enhance_agent_with_mcp(
    researcher_base_agent,
    include_tools=["list_fhir_resources", "search_fhir_resources"]
)

medical_analyst_system_prompt = """
You are a medical analyst agent that helps analyze medical conditions, diagnoses, and treatment options.

Before providing your final answer, you MUST include your detailed reasoning process enclosed in <think></think> tags.
This reasoning should include:
- Your differential diagnosis process
- How you ruled out alternative conditions
- Your analysis of symptoms and clinical presentation
- How you determined the most appropriate treatment approach

After your <think></think> section, provide your clear clinical assessment and recommendations.
"""

# Create the base medical analyst agent
medical_analyst_base_agent = create_react_agent(
    llm, 
    tools=[search_wikem],
    prompt=medical_analyst_system_prompt
>>>>>>> ea4a216b
)

# Enhance with all MCP tools for full data access
medical_analyst_agent = enhance_agent_with_mcp(
    medical_analyst_base_agent
)


def medical_analyst_node(state: State) -> Command[Literal["supervisor"]]:
    # Make a copy of the state to avoid modifying the original
    analyst_state = state.copy()
    
    # Add a directive to ensure chain-of-thought reasoning if not already present in the system message
    cot_directive = HumanMessage(
        content="Remember to include your detailed reasoning process within <think></think> tags before providing your final answer.",
        name="directive"
    )
    
    # Append the directive to messages
    if "messages" in analyst_state:
        analyst_state["messages"] = analyst_state["messages"] + [cot_directive]
    
    # Invoke the agent with the modified state
    result = medical_analyst_agent.invoke(analyst_state)
    
    # Extract the result
    content = result["messages"][-1].content
    
    return Command(
        update={
            "messages": [
                HumanMessage(content=content, name="medical_analyst")
            ]
        },
        goto="supervisor",
    )

def researcher_node(state: State) -> Command[Literal["supervisor"]]:
    try:
        # Make a copy of the state to avoid modifying the original
        researcher_state = state.copy()
        
        # Add a directive to ensure chain-of-thought reasoning if not already present in the system message
        cot_directive = HumanMessage(
            content="Remember to include your detailed reasoning process within <think></think> tags before providing your final answer.",
            name="directive"
        )
        
        # Append the directive to messages
        if "messages" in researcher_state:
            researcher_state["messages"] = researcher_state["messages"] + [cot_directive]
            
        # Invoke the agent with the modified state
        result = researcher_agent.invoke(researcher_state)
        
        # Get the content from the result
        content = result["messages"][-1].content
        
        # Improve URL formatting for PubMed links - simplified to avoid nested links
        if "http" in content or "www." in content or "PMID" in content:
            # First, handle PubMed-specific references with cleaner formatting
            content = re.sub(r'PMID:?\s*(\d+)', r'PMID: \1 (https://pubmed.ncbi.nlm.nih.gov/\1/)', content)
            
            # Clean up any malformed double URL patterns that might exist
            content = re.sub(r'\[https?://[^\]]+\]\(https?://[^)]+\)', lambda m: m.group(0).split('](')[1][:-1], content)
            
            # Format any remaining raw URLs without creating nested structures
            content = re.sub(r'(?<!\()(https?://[^\s\)<>]+)(?!\))', r'\1', content)
            
            # Remove any "Read more here" text that might be causing confusion
            content = content.replace("Read more here", "")
            
            # Add a note about clickable links
            content += "\n\n*Note: All URLs in this response are directly clickable.*"
        
        return Command(
            update={
                "messages": [
                    HumanMessage(content=content, name="researcher")
                ]
            },
            goto="supervisor",
        )
    except Exception as e:
        error_message = f"I encountered a technical issue while searching medical research databases: {str(e)}. Let me provide general information instead."
        return Command(
            update={
                "messages": [
                    HumanMessage(content=error_message, name="researcher")
                ]
            },
            goto="supervisor",
        )

builder = StateGraph(State)
builder.add_edge(START, "supervisor")
builder.add_node("supervisor", supervisor_node)
builder.add_node("pharmacist", pharmacist_node)
builder.add_node("medical_analyst", medical_analyst_node)
builder.add_node("researcher", researcher_node)
graph = builder.compile()

def enable_disable_mcp(enabled: bool = True):
    """Enable or disable MCP integration for all agents.
    
    Args:
        enabled: If True, MCP tools will be enabled. If False, they will be disabled.
        
    Returns:
        A message indicating the current state of MCP integration.
    """
    global pharamcist_agent, researcher_agent, medical_analyst_agent
    global pharamcist_base_agent, researcher_base_agent, medical_analyst_base_agent
    
    if enabled:
        # Re-enable MCP for all agents
        pharmacist_agent = enhance_agent_with_mcp(
            pharamcist_base_agent,
            include_tools=["get_medication_list", "search_fhir_resources"]
        )
        researcher_agent = enhance_agent_with_mcp(
            researcher_base_agent,
            include_tools=["list_fhir_resources", "search_fhir_resources"]
        )
        medical_analyst_agent = enhance_agent_with_mcp(
            medical_analyst_base_agent
        )
        return "MCP integration enabled for all agents."
    else:
        # Disable MCP by reverting to base agents
        pharamcist_agent = pharamcist_base_agent
        researcher_agent = researcher_base_agent
        medical_analyst_agent = medical_analyst_base_agent
        return "MCP integration disabled for all agents."

def process_query(query: str):
    """Process user query using the compiled graph and extract HumanMessage content."""
    results = []
    responses = []
    agent_responses = {}  # Store responses by agent
    
    # Ensure proper message format for the LangChain graph
    # Using HumanMessage object instead of a tuple
    input_message = HumanMessage(content=query)
    
    # Stream through the LangChain response
    for s in graph.stream({"messages": [input_message]}, subgraphs=True):
        # Extract only HumanMessage contents
        for key, value in s[1].items():
            if "messages" in value:
                for message in value["messages"]:
                    if isinstance(message, HumanMessage):
                        agent_name = message.name if hasattr(message, 'name') else "agent"
                        content = message.content
                        
                        # Store by agent for debugging
                        if agent_name not in agent_responses:
                            agent_responses[agent_name] = []
                        agent_responses[agent_name].append(content)
                        
                        # Add agent name as a prefix if it exists
                        if agent_name and agent_name not in ["user", "human"]:
                            content = f"## {agent_name.capitalize()} Response:\n{content}"
                        results.append(content)  # Collect HumanMessage content with agent name
                        print(f"Added message from {agent_name}: {content[:100]}...")  # Debug content being added
            if "responses" in value:
                responses.extend(value["responses"])  # Collect responses
                
        # Print some debug info to help troubleshoot
        print(f"Stream result: {s}")

    # Print agent summary
    print("\n----- AGENT RESPONSE SUMMARY -----")
    for agent, msgs in agent_responses.items():
        print(f"Agent: {agent} - {len(msgs)} messages")
        for i, msg in enumerate(msgs):
            print(f"  Message {i+1}: {len(msg)} chars")
    print("----- END SUMMARY -----\n")
    
    # Check if we have any results, return a default message if not
    if not results:
        # Check if there are responses as a fallback
        if responses:
            return responses
        return ["I couldn't process your query. Please try again with a different question."]
    
    # Print final results for debugging
    print(f"Final results count: {len(results)}")
    for i, result in enumerate(results):
        print(f"Result {i+1} length: {len(result)} chars")
        print(f"Result {i+1} preview: {result[:100]}...")
    
    return results   # Return all collected results instead of just the first one

# New streaming function
async def stream_query(query: str) -> AsyncGenerator[str, None]:
    """
    Stream user query responses as they become available.
    
    This is a generator function that yields chunks of the response
    as they become available from different agents.
    """
    print(f"Starting stream_query with query: {query}")
    
    results = []
    agent_responses = {}  # Store responses by agent
    
    # Ensure proper message format for the LangChain graph
    input_message = HumanMessage(content=query)
    
    # Keep track of agents that have already responded
    responded_agents = set()
    
    # Stream through the LangChain response
    for s in graph.stream({"messages": [input_message]}, subgraphs=True):
        # Extract only HumanMessage contents
        for key, value in s[1].items():
            if "messages" in value:
                for message in value["messages"]:
                    if isinstance(message, HumanMessage):
                        agent_name = message.name if hasattr(message, 'name') else "agent"
                        content = message.content
                        
                        # Only yield new agent responses to avoid duplicates
                        agent_key = f"{agent_name}:{len(agent_responses.get(agent_name, []))}"
                        if agent_key not in responded_agents:
                            responded_agents.add(agent_key)
                            
                            # Store by agent for debugging
                            if agent_name not in agent_responses:
                                agent_responses[agent_name] = []
                            agent_responses[agent_name].append(content)
                            
                            # Add agent name as a prefix if it exists
                            if agent_name and agent_name not in ["user", "human"]:
                                response_chunk = f"## {agent_name.capitalize()} Response:\n{content}"
                                chunk_data = json.dumps({"chunk": response_chunk, "agent": agent_name})
                                print(f"Yielding chunk from {agent_name}")
                                yield chunk_data
                                
                                # Small delay to allow frontend to process
                                await asyncio.sleep(0.05)
        
    # If no results, return a default message
    if not agent_responses:
        print("No agent responses, yielding default message")
        yield json.dumps({"chunk": "I couldn't process your query. Please try again with a different question.", "agent": "system"})<|MERGE_RESOLUTION|>--- conflicted
+++ resolved
@@ -20,7 +20,7 @@
 
 from tools.medications import get_drug_use_cases, search_drugs_for_condition
 from tools.medical_info import search_wikem
-from tools.researcher import research_retriever
+from tools.researcher import search_pubmed, fetch_pubmed_details, get_pubmed_identifiers, get_pmc_link, retrieve_article_text
 
 from IPython.display import display, Image
 
@@ -30,14 +30,10 @@
 import os
 import re
 
-<<<<<<< HEAD
-load_dotenv(dotenv_path=".env.local")
-=======
 # Import MCP integration components
 from mcp.agent_integration import enhance_agent_with_mcp, MCPToolkit
 
 load_dotenv(dotenv_path="../.env.local")
->>>>>>> ea4a216b
 
 # Set up MCP-related environment variables if not already set
 if not os.getenv("FHIR_BASE_URL"):
@@ -154,10 +150,6 @@
         goto="supervisor",
     )
 
-<<<<<<< HEAD
-researcher_agent = create_react_agent(
-    llm, tools=[research_retriever]
-=======
 researcher_system_prompt = """
 You are a medical researcher agent that helps find and analyze scientific literature and research papers.
 
@@ -202,7 +194,6 @@
     llm, 
     tools=[search_wikem],
     prompt=medical_analyst_system_prompt
->>>>>>> ea4a216b
 )
 
 # Enhance with all MCP tools for full data access
